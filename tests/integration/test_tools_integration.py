"""Test ToolFront database integration with real database connections."""

import pytest

from toolfront.models.connection import Connection
from toolfront.models.database import SearchMode


class TestDatabaseIntegration:
    """Test database integration with real database connections."""

    @pytest.mark.asyncio
    async def test_connection_testing_all_databases(self, postgres_url, mysql_url, sqlite_url, duckdb_url):
        """Test connection testing with all database types."""
        urls = [postgres_url, mysql_url, sqlite_url, duckdb_url]

        for url in urls:
            connection = Connection(url=url)
            db = await connection.connect()
            result = await db.test_connection()

            # Should return ConnectionResult with success
            assert result.connected is True
            assert "successful" in result.message.lower() or "success" in result.message.lower()

    @pytest.mark.asyncio
    async def test_table_inspection_with_existing_tables(self, postgres_url):
        """Test table inspection with PostgreSQL system tables."""
        # Use a known system table that should always exist
        table_name = "information_schema.tables"

        connection = Connection(url=postgres_url)
        db = await connection.connect()
        result = await db.inspect_table(table_name)

        # Should return table structure information
        assert result is not None
        # The exact structure depends on the database adapter implementation

    @pytest.mark.asyncio
    async def test_table_sampling_with_existing_data(self, postgres_url):
        """Test table sampling with PostgreSQL system tables."""
        # Use a known system table
        table_name = "information_schema.tables"

        connection = Connection(url=postgres_url)
        db = await connection.connect()
        result = await db.sample_table(table_name, n=3)

        # Should return sample data
        assert result is not None
        # The exact structure depends on the database adapter implementation

    @pytest.mark.asyncio
    async def test_query_execution_basic_queries(self, postgres_url, mysql_url):
        """Test query execution with basic SQL queries."""
        import pandas as pd

        test_cases = [
            (postgres_url, "SELECT 1 as test_value, 'postgresql' as db_type"),
            (mysql_url, "SELECT 1 as test_value, 'mysql' as db_type"),
        ]

        for url, sql in test_cases:
            connection = Connection(url=url)
            db = await connection.connect()
            result = await db.query(sql)

            assert isinstance(result, pd.DataFrame)
            assert len(result) == 1
            assert result.iloc[0]["test_value"] == 1

    @pytest.mark.asyncio
    async def test_table_searchning_pattern_matching(self, postgres_url):
        """Test table searchning for pattern matching."""
        # Test with a common pattern
        connection = Connection(url=postgres_url)
        db = await connection.connect()
<<<<<<< HEAD
        result = await db.search_tables("information", mode=SearchMode.REGEX, limit=10)
=======
        result = await db.search_tables("information", mode=MatchMode.REGEX, limit=10)
>>>>>>> 68a2eb10

        assert isinstance(result, list)
        # Should return matching tables or empty results (both are valid)

    @pytest.mark.asyncio
    async def test_error_handling_invalid_queries(self, postgres_url):
        """Test that database handles invalid queries gracefully."""
        connection = Connection(url=postgres_url)
        db = await connection.connect()

        # Test with invalid SQL - this should raise a DatabaseError
        from toolfront.models.database import DatabaseError

        with pytest.raises(DatabaseError, match="Query execution failed"):
            await db.query("SELECT FROM INVALID_SYNTAX")

    @pytest.mark.asyncio
    async def test_error_handling_nonexistent_tables(self, postgres_url):
        """Test that database handles nonexistent tables gracefully."""
        connection = Connection(url=postgres_url)
        db = await connection.connect()

        # Test with nonexistent table - this should raise an exception
        # Using a more specific exception type
        from toolfront.models.database import DatabaseError

        with pytest.raises((DatabaseError, RuntimeError, ValueError)):
            await db.inspect_table("nonexistent_table_12345")


class TestConcurrentConnections:
    """Test concurrent database operations and connection pooling."""

    @pytest.mark.asyncio
    async def test_concurrent_queries(self, postgres_url):
        """Test multiple concurrent queries to the same database."""
        import asyncio

        import pandas as pd

        async def run_query(query_id: int):
            connection = Connection(url=postgres_url)
            db = await connection.connect()
            result = await db.query(f"SELECT {query_id} as query_id, pg_backend_pid() as backend_pid")
            return result

        # Run 5 concurrent queries
        tasks = [run_query(i) for i in range(5)]
        results = await asyncio.gather(*tasks, return_exceptions=True)

        # All should succeed
        for i, result in enumerate(results):
            assert not isinstance(result, Exception), f"Query {i} failed: {result}"
            assert isinstance(result, pd.DataFrame)
            assert result.iloc[0]["query_id"] == i

    @pytest.mark.asyncio
    async def test_concurrent_different_databases(self, postgres_url, mysql_url):
        """Test concurrent operations on different database types."""
        import asyncio

        import pandas as pd

        async def test_postgres():
            connection = Connection(url=postgres_url)
            db = await connection.connect()
            return await db.query("SELECT 'postgres' as db_type")

        async def test_mysql():
            connection = Connection(url=mysql_url)
            db = await connection.connect()
            return await db.query("SELECT 'mysql' as db_type")

        # Run concurrent operations on different databases
        pg_result, mysql_result = await asyncio.gather(test_postgres(), test_mysql())

        # Both should be DataFrames with correct results
        assert isinstance(pg_result, pd.DataFrame)
        assert isinstance(mysql_result, pd.DataFrame)
        assert pg_result.iloc[0]["db_type"] == "postgres"
        assert mysql_result.iloc[0]["db_type"] == "mysql"<|MERGE_RESOLUTION|>--- conflicted
+++ resolved
@@ -76,11 +76,7 @@
         # Test with a common pattern
         connection = Connection(url=postgres_url)
         db = await connection.connect()
-<<<<<<< HEAD
         result = await db.search_tables("information", mode=SearchMode.REGEX, limit=10)
-=======
-        result = await db.search_tables("information", mode=MatchMode.REGEX, limit=10)
->>>>>>> 68a2eb10
 
         assert isinstance(result, list)
         # Should return matching tables or empty results (both are valid)
@@ -133,7 +129,8 @@
 
         # All should succeed
         for i, result in enumerate(results):
-            assert not isinstance(result, Exception), f"Query {i} failed: {result}"
+            assert not isinstance(
+                result, Exception), f"Query {i} failed: {result}"
             assert isinstance(result, pd.DataFrame)
             assert result.iloc[0]["query_id"] == i
 
