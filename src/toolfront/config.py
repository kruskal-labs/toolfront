--- conflicted
+++ resolved
@@ -1,17 +1,12 @@
-<<<<<<< HEAD
-=======
-# Backend URL
-API_URL = "https://api.kruskal.ai"
-
-# API Headers
-API_KEY_HEADER = "X-API-Key"
-
->>>>>>> 2cabf7f5
 # Number of items to return from search tools
 NUM_ENDPOINT_SEARCH_ITEMS = 100
 NUM_TABLE_SEARCH_ITEMS = 100
 NUM_DOCUMENT_SEARCH_ITEMS = 100
+NUM_DOCUMENT_SEARCH_ITEMS = 100
 NUM_QUERY_SEARCH_ITEMS = 25
+
+# TTL for spec downloads (24 hours)
+SPEC_DOWNLOAD_TTL = 24 * 60 * 60  # 24 hours in seconds
 
 # TTL for spec downloads (24 hours)
 SPEC_DOWNLOAD_TTL = 24 * 60 * 60  # 24 hours in seconds
